import {
    getAdServerTargeting,
    getBidRequests,
    getBidResponses,
    getTargetingKeys,
    getTargetingKeysBidLandscape,
} from 'test/fixtures/fixtures';

var assert = require('chai').assert;

var prebid = require('src/prebid');
var utils = require('src/utils');
var bidmanager = require('src/bidmanager');
var adloader = require('src/adloader');
var adaptermanager = require('src/adaptermanager');
var events = require('src/events');
var ga = require('src/ga');
var CONSTANTS = require('src/constants.json');

var bidResponses = require('test/fixtures/bid-responses.json');
var targetingMap = require('test/fixtures/targeting-map.json');
var config = require('test/fixtures/config.json');

pbjs = pbjs || {};
pbjs._bidsRequested = getBidRequests();
pbjs._bidsReceived = getBidResponses();

function resetAuction() {
<<<<<<< HEAD
=======
  pbjs._sendAllBids = false;
>>>>>>> 2a5b1228
  pbjs.clearAuction();
  pbjs._bidsRequested = getBidRequests();
  pbjs._bidsReceived = getBidResponses();
}

var Slot = function Slot(elementId, pathId) {
  var slot = {
    getSlotElementId: function getSlotElementId() {
      return elementId;
    },

    getAdUnitPath: function getAdUnitPath() {
      return pathId;
    },

    setTargeting: function setTargeting(key, value) {
    },

    getTargeting: function getTargeting() {
      return [{ testKey: ['a test targeting value'] }];
    },

    getTargetingKeys: function getTargetingKeys() {
      return ['testKey'];
    },

    clearTargeting: function clearTargeting() {
      return googletag.pubads().getSlots();
    }
  };
  slot.spySetTargeting = sinon.spy(slot, 'setTargeting');
  return slot;
};

var createSlotArray = function createSlotArray() {
  return [
    new Slot(config.adUnitElementIDs[0], config.adUnitCodes[0]),
    new Slot(config.adUnitElementIDs[1], config.adUnitCodes[1]),
    new Slot(config.adUnitElementIDs[2], config.adUnitCodes[2])
  ];
};

window.googletag = {
  _slots: [],
  pubads: function () {
    var self = this;
    return {
      getSlots: function () {
        return self._slots;
      },

      setSlots: function (slots) {
        self._slots = slots;
      }
    };
  }
};

describe('Unit: Prebid Module', function () {

  describe('getAdserverTargetingForAdUnitCodeStr', function () {
    it('should return targeting info as a string', function () {
      const adUnitCode = config.adUnitCodes[0];
      pbjs.enableSendAllBids();
      var expected = 'foobar=300x250&hb_size=300x250&hb_pb=10.00&hb_adid=233bcbee889d46d&hb_bidder=appnexus&hb_size_triplelift=0x0&hb_pb_triplelift=10.00&hb_adid_triplelift=222bb26f9e8bd&hb_bidder_triplelift=triplelift&hb_size_appnexus=300x250&hb_pb_appnexus=10.00&hb_adid_appnexus=233bcbee889d46d&hb_bidder_appnexus=appnexus&hb_size_pagescience=300x250&hb_pb_pagescience=10.00&hb_adid_pagescience=25bedd4813632d7&hb_bidder_pagescienc=pagescience&hb_size_brightcom=300x250&hb_pb_brightcom=10.00&hb_adid_brightcom=26e0795ab963896&hb_bidder_brightcom=brightcom&hb_size_brealtime=300x250&hb_pb_brealtime=10.00&hb_adid_brealtime=275bd666f5a5a5d&hb_bidder_brealtime=brealtime&hb_size_pubmatic=300x250&hb_pb_pubmatic=10.00&hb_adid_pubmatic=28f4039c636b6a7&hb_bidder_pubmatic=pubmatic&hb_size_rubicon=300x600&hb_pb_rubicon=10.00&hb_adid_rubicon=29019e2ab586a5a&hb_bidder_rubicon=rubicon';
      var result = pbjs.getAdserverTargetingForAdUnitCodeStr(adUnitCode);
      assert.equal(expected, result, 'returns expected string of ad targeting info');
    });

    it('should log message if adunitCode param is falsey', function () {
      var spyLogMessage = sinon.spy(utils, 'logMessage');
      var result = pbjs.getAdserverTargetingForAdUnitCodeStr();
      assert.ok(spyLogMessage.calledWith('Need to call getAdserverTargetingForAdUnitCodeStr with adunitCode'), 'expected message was logged');
      assert.equal(result, undefined, 'result is undefined');
      utils.logMessage.restore();
    });
  });

  describe('getAdserverTargetingForAdUnitCode', function () {
    it('should return targeting info as an object', function () {
      const adUnitCode = config.adUnitCodes[0];
      pbjs.enableSendAllBids();
      var result = pbjs.getAdserverTargetingForAdUnitCode(adUnitCode);
      const expected = getAdServerTargeting()[adUnitCode];
      assert.deepEqual(result, expected, 'returns expected' +
        ' targeting info object');
    });
  });

  describe('getAdServerTargeting', function () {

    beforeEach(() => {
      resetAuction();
    });

    afterEach(() => {
      resetAuction();
    });

    it('should return current targeting data for slots', function () {
      pbjs.enableSendAllBids();
      const targeting = pbjs.getAdserverTargeting();
      const expected = getAdServerTargeting();
      assert.deepEqual(targeting, expected, 'targeting ok');
    });

    it('should return correct targeting with default settings', () => {
      var targeting = pbjs.getAdserverTargeting();
      var expected = {
        "/19968336/header-bid-tag-0": {
          "foobar": "300x250",
          "hb_size": "300x250",
          "hb_pb": "10.00",
          "hb_adid": "233bcbee889d46d",
          "hb_bidder": "appnexus"
        },
        "/19968336/header-bid-tag1": {
          "foobar": "728x90",
          "hb_size": "728x90",
          "hb_pb": "10.00",
          "hb_adid": "24bd938435ec3fc",
          "hb_bidder": "appnexus"
        }
      };
      assert.deepEqual(targeting, expected);
    });

    it('should return correct targeting with bid landscape targeting on', () => {
      pbjs.enableSendAllBids();
      var targeting = pbjs.getAdserverTargeting();
      var expected = getAdServerTargeting();
      assert.deepEqual(targeting, expected);
    });

    it("should include a losing bid's custom ad targeting key when the bid has `alwaysUseBid` set to `true`", () => {

      // Let's make sure we're getting the expected losing bid.
      assert.equal(pbjs._bidsReceived[0]['bidderCode'], 'triplelift');
      assert.equal(pbjs._bidsReceived[0]['cpm'], 0.112256);

      // Modify the losing bid to have `alwaysUseBid=true` and a custom `adserverTargeting` key.
      pbjs._bidsReceived[0]['alwaysUseBid'] = true;
      pbjs._bidsReceived[0]['adserverTargeting'] = {
        'always_use_me': 'abc',
      };

      var targeting = pbjs.getAdserverTargeting();

      // Ensure targeting for both ad placements includes the custom key. 
      assert.equal(
        targeting['/19968336/header-bid-tag-0'].hasOwnProperty('always_use_me'),
        true
      );

      var expected = {
        "/19968336/header-bid-tag-0": {
          "foobar": "300x250",
          "hb_size": "300x250",
          "hb_pb": "10.00",
          "hb_adid": "233bcbee889d46d",
          "hb_bidder": "appnexus",
          "always_use_me": "abc"
        },
        "/19968336/header-bid-tag1": {
          "foobar": "728x90",
          "hb_size": "728x90",
          "hb_pb": "10.00",
          "hb_adid": "24bd938435ec3fc",
          "hb_bidder": "appnexus"
        }
      };

      assert.deepEqual(targeting, expected);
    });
  });

  describe('getBidResponses', function () {
    it('should return expected bid responses when not passed an adunitCode', function () {
      var result = pbjs.getBidResponses();
      var compare = getBidResponses().map(bid => bid.adUnitCode)
        .filter((v, i, a) => a.indexOf(v) === i).map(adUnitCode => pbjs._bidsReceived
          .filter(bid => bid.adUnitCode === adUnitCode))
        .map(bids => {
          return {
            [bids[0].adUnitCode]: { bids: bids }
          };
        })
        .reduce((a, b) => Object.assign(a, b), {});

      assert.deepEqual(result, compare, 'expected bid responses are returned');
    });
  });

  describe('getBidResponsesForAdUnitCode', function () {
    it('should return bid responses as expected', function () {
      const adUnitCode = '/19968336/header-bid-tag-0';
      const result = pbjs.getBidResponsesForAdUnitCode(adUnitCode);
      const bids = getBidResponses().filter(bid => bid.adUnitCode === adUnitCode);
      const compare = { bids: bids};
      assert.deepEqual(result, compare, 'expected id responses for ad unit code are returned');
    });
  });

  describe('setTargetingForGPTAsync', function () {
    let logErrorSpy;

    beforeEach(() => {
      logErrorSpy = sinon.spy(utils, 'logError');
      resetAuction();
    });

    afterEach(() => {
      utils.logError.restore();
      resetAuction();
    });

    it('should set targeting when passed an array of ad unit codes', function () {
      var slots = createSlotArray();
      window.googletag.pubads().setSlots(slots);

      pbjs.setTargetingForGPTAsync(config.adUnitCodes);
      assert.deepEqual(slots[0].spySetTargeting.args[0], ['hb_bidder', 'appnexus'], 'slot.setTargeting was called with expected key/values');
    });

    it('should set targeting from googletag data', function () {
      var slots = createSlotArray();
      window.googletag.pubads().setSlots(slots);

      pbjs.setTargetingForGPTAsync();

      var expected = getTargetingKeys();
      assert.deepEqual(slots[0].spySetTargeting.args, expected);
    });

    it('Calling enableSendAllBids should set targeting to include standard keys with bidder' +
      ' append to key name', function () {
      var slots = createSlotArray();
      window.googletag.pubads().setSlots(slots);

      pbjs.enableSendAllBids();
      pbjs.setTargetingForGPTAsync();

      var expected = getTargetingKeysBidLandscape();
      assert.deepEqual(slots[0].spySetTargeting.args, expected);
    });

    it('should set targeting for bids with `alwaysUseBid=true`', function () {

      // Make sure we're getting the expected losing bid.
      assert.equal(pbjs._bidsReceived[0]['bidderCode'], 'triplelift');
      assert.equal(pbjs._bidsReceived[0]['cpm'], 0.112256);

      // Modify the losing bid to have `alwaysUseBid=true` and a custom `adserverTargeting` key.
      pbjs._bidsReceived[0]['alwaysUseBid'] = true;
      pbjs._bidsReceived[0]['adserverTargeting'] = {
        'always_use_me': 'abc',
      };

      var slots = createSlotArray();
      window.googletag.pubads().setSlots(slots);

      pbjs.setTargetingForGPTAsync(config.adUnitCodes);

      var expected = [
        [
          "hb_bidder",
          "appnexus"
        ],
        [
          "hb_adid",
          "233bcbee889d46d"
        ],
        [
          "hb_pb",
          "10.00"
        ],
        [
          "hb_size",
          "300x250"
        ],
        [
          "foobar",
          "300x250"
        ],
        [
          "always_use_me",
          "abc"
        ],
        [
          "foobar",
          "300x250"
        ]
      ];

      assert.deepEqual(slots[0].spySetTargeting.args, expected);
    });

    it('should log error when googletag is not defined on page', function () {
      const error = 'window.googletag is not defined on the page';
      const windowGoogletagBackup = window.googletag;
      window.googletag = {};

      pbjs.setTargetingForGPTAsync();
      assert.ok(logErrorSpy.calledWith(error), 'expected error was logged');
      window.googletag = windowGoogletagBackup;
    });
  });

  describe('allBidsAvailable', function () {
    it('should call bidmanager.allBidsBack', function () {
      var spyAllBidsBack = sinon.spy(bidmanager, 'bidsBackAll');

      pbjs.allBidsAvailable();
      assert.ok(spyAllBidsBack.called, 'called bidmanager.allBidsBack');
      bidmanager.bidsBackAll.restore();
    });
  });

  describe('renderAd', function () {
    var bidId = 1;
    var doc = {};
    var adResponse = {};
    var spyLogError = null;
    var spyLogMessage = null;

    beforeEach(function () {
      doc = {
        write: sinon.spy(),
        close: sinon.spy(),
        defaultView: {
          frameElement: {
            width: 0,
            height: 0
          }
        }
      };

      adResponse = {
        "adId": bidId,
        "width": 300,
        "height": 250,
      };
      pbjs._bidsReceived.push(adResponse);

      spyLogError = sinon.spy(utils, 'logError');
      spyLogMessage = sinon.spy(utils, 'logMessage');
    });

    afterEach(function () {
      pbjs._bidsReceived.splice(pbjs._bidsReceived.indexOf(adResponse), 1);
      utils.logError.restore();
      utils.logMessage.restore();
    });

    it('should require doc and id params', function () {
      pbjs.renderAd();
      var error = 'Error trying to write ad Id :undefined to the page. Missing document or adId';
      assert.ok(spyLogError.calledWith(error), 'expected param error was logged');
    });

    it('should log message with bid id', function () {
      pbjs.renderAd(doc, bidId);
      var message = 'Calling renderAd with adId :' + bidId;
      assert.ok(spyLogMessage.calledWith(message), 'expected message was logged');
    });

    it('should write the ad to the doc', function () {
      adResponse.ad = "<script type='text/javascript' src='http://server.example.com/ad/ad.js'></script>";
      pbjs.renderAd(doc, bidId);
      assert.ok(doc.write.calledWith(adResponse.ad), 'ad was written to doc');
      assert.ok(doc.close.called, 'close method called');
    });

    it('should place the url inside an iframe on the doc', function () {
      adResponse.adUrl = "http://server.example.com/ad/ad.js";
      pbjs.renderAd(doc, bidId);
      var iframe = '<IFRAME SRC="' + adResponse.adUrl + '" FRAMEBORDER="0" SCROLLING="no" MARGINHEIGHT="0" MARGINWIDTH="0" TOPMARGIN="0" LEFTMARGIN="0" ALLOWTRANSPARENCY="true" WIDTH="' + adResponse.width + '" HEIGHT="' + adResponse.height + '"></IFRAME>'
      assert.ok(doc.write.calledWith(iframe), 'url was written to iframe in doc');
    });

    it('should log an error when no ad or url', function () {
      pbjs.renderAd(doc, bidId);
      var error = 'Error trying to write ad. No ad for bid response id: ' + bidId;
      assert.ok(spyLogError.calledWith(error), 'expected error was logged');
    });

    it('should catch errors thrown when trying to write ads to the page', function () {
      adResponse.ad = "<script type='text/javascript' src='http://server.example.com/ad/ad.js'></script>";

      var error = { message: 'doc write error' };
      doc.write = sinon.stub().throws(error);
      pbjs.renderAd(doc, bidId);

      var errorMessage = 'Error trying to write ad Id :' + bidId + ' to the page:' + error.message;
      assert.ok(spyLogError.calledWith(errorMessage), 'expected error was logged');
    });

    it('should log an error when ad not found', function () {
      var fakeId = 99;
      pbjs.renderAd(doc, fakeId);
      var error = 'Error trying to write ad. Cannot find ad by given id : ' + fakeId;
      assert.ok(spyLogError.calledWith(error), 'expected error was logged');
    });
  });

  describe('requestBids', () => {
    it('should add bidsBackHandler callback to bidmanager', () => {
      var spyAddOneTimeCallBack = sinon.spy(bidmanager, 'addOneTimeCallback');
      var requestObj = {
        bidsBackHandler: function bidsBackHandlerCallback() {}
      };
      pbjs.requestBids(requestObj);
      assert.ok(spyAddOneTimeCallBack.calledWith(requestObj.bidsBackHandler),
        'called bidmanager.addOneTimeCallback');
      bidmanager.addOneTimeCallback.restore();
      resetAuction();
    });

    it('should log message when adUnits not configured', () => {
      const logMessageSpy = sinon.spy(utils, 'logMessage');
      const adUnitsBackup = pbjs.adUnits;

      pbjs.adUnits = [];
      pbjs.requestBids({});

      assert.ok(logMessageSpy.calledWith('No adUnits configured. No bids requested.'), 'expected message was logged');
      utils.logMessage.restore();
      pbjs.adUnits = adUnitsBackup;
      resetAuction();
    });

    it('should execute callback after timeout', () => {
      var spyExecuteCallback = sinon.spy(bidmanager, 'executeCallback');
      var clock = sinon.useFakeTimers();
      var requestObj = {
        bidsBackHandler: function bidsBackHandlerCallback() {},
        timeout: 2000
      };

      pbjs.requestBids(requestObj);

      clock.tick(requestObj.timeout - 1);
      assert.ok(spyExecuteCallback.notCalled, 'bidmanager.executeCallback not called');

      clock.tick(1);
      assert.ok(spyExecuteCallback.called, 'called bidmanager.executeCallback');

      bidmanager.executeCallback.restore();
      clock.restore();
      resetAuction();
    });

    it('should call callBids function on adaptermanager', () => {
      var spyCallBids = sinon.spy(adaptermanager, 'callBids');
      pbjs.requestBids({});
      assert.ok(spyCallBids.called, 'called adaptermanager.callBids');
      adaptermanager.callBids.restore();
      resetAuction();
    });
  });

  describe('onEvent', () => {
    it('should log an error when handler is not a function', () => {
      var spyLogError = sinon.spy(utils, 'logError');
      var event = 'testEvent';
      pbjs.onEvent(event);
      assert.ok(spyLogError.calledWith('The event handler provided is not a function and was not set on event "' + event + '".'),
        'expected error was logged');
      utils.logError.restore();
    });

    it('should log an error when id provided is not valid for event', () => {
      var spyLogError = sinon.spy(utils, 'logError');
      var event = 'bidWon';
      pbjs.onEvent(event, Function, 'testId');
      assert.ok(spyLogError.calledWith('The id provided is not valid for event "' + event + '" and no handler was set.'),
        'expected error was logged');
      utils.logError.restore();
    });

    it('should call events.on with valid parameters', () => {
      var spyEventsOn = sinon.spy(events, 'on');
      pbjs.onEvent('bidWon', Function);
      assert.ok(spyEventsOn.calledWith('bidWon', Function));
      events.on.restore();
    });
  });

  describe('offEvent', () => {
    it('should return when id provided is not valid for event', () => {
      var spyEventsOff = sinon.spy(events, 'off');
      pbjs.offEvent('bidWon', Function, 'testId');
      assert.ok(spyEventsOff.notCalled);
      events.off.restore();
    });

    it('should call events.off with valid parameters', () => {
      var spyEventsOff = sinon.spy(events, 'off');
      pbjs.offEvent('bidWon', Function);
      assert.ok(spyEventsOff.calledWith('bidWon', Function));
      events.off.restore();
    });
  });

  describe('addCallback', () => {
    it('should log error and return null id when error registering callback', () => {
      var spyLogError = sinon.spy(utils, 'logError');
      var id = pbjs.addCallback('event', 'fakeFunction');
      assert.equal(id, null, 'id returned was null');
      assert.ok(spyLogError.calledWith('error registering callback. Check method signature'),
        'expected error was logged');
      utils.logError.restore();
    });

    it('should add callback to bidmanager', () => {
      var spyAddCallback = sinon.spy(bidmanager, 'addCallback');
      var id = pbjs.addCallback('event', Function);
      assert.ok(spyAddCallback.calledWith(id, Function, 'event'), 'called bidmanager.addCallback');
      bidmanager.addCallback.restore();
    });
  });

  describe('removeCallback', () => {
    it('should return null', () => {
      const id = pbjs.removeCallback();
      assert.equal(id, null);
    });
  });

  describe('registerBidAdapter', () => {
    it('should register bidAdaptor with adaptermanager', () => {
      var registerBidAdapterSpy = sinon.spy(adaptermanager, 'registerBidAdapter');
      pbjs.registerBidAdapter(Function, 'biddercode');
      assert.ok(registerBidAdapterSpy.called, 'called adaptermanager.registerBidAdapter');
      adaptermanager.registerBidAdapter.restore();
    });

    it('should catch thrown errors', () => {
      var spyLogError = sinon.spy(utils, 'logError');
      var errorObject = {message: 'bidderAdaptor error'};
      var bidderAdaptor = sinon.stub().throws(errorObject);

      pbjs.registerBidAdapter(bidderAdaptor, 'biddercode');

      var errorMessage = 'Error registering bidder adapter : ' + errorObject.message;
      assert.ok(spyLogError.calledWith(errorMessage), 'expected error was caught');
      utils.logError.restore();
    });
  });

  describe('bidsAvailableForAdapter', () => {
    it('should update requested bid with status set to available', () => {
      const bidderCode = 'appnexus';
      pbjs.bidsAvailableForAdapter(bidderCode);

      const requestedBids = pbjs._bidsRequested.find(bid => bid.bidderCode === bidderCode);
      requestedBids.bids.forEach(bid => {
        assert.equal(bid.bidderCode, bidderCode, 'bidderCode was set');
        assert.equal(bid.statusMessage, 'Bid available', 'bid set as available');
      });
    });
  });

  describe('createBid', () => {
    it('should return a bid object', () => {
      const statusCode = 1;
      const bid = pbjs.createBid(statusCode);
      assert.isObject(bid, 'bid is an object');
      assert.equal(bid.getStatusCode(), statusCode, 'bid has correct status');

      const defaultStatusBid = pbjs.createBid();
      assert.isObject(defaultStatusBid, 'bid is an object');
      assert.equal(defaultStatusBid.getStatusCode(), 0, 'bid has correct status');
    });
  });

  describe('addBidResponse', () => {
    it('should call bidmanager.addBidResponse', () => {
      const addBidResponseStub = sinon.stub(bidmanager, 'addBidResponse');
      const adUnitCode = 'testcode';
      const bid = pbjs.createBid(0);

      pbjs.addBidResponse(adUnitCode, bid);
      assert.ok(addBidResponseStub.calledWith(adUnitCode, bid), 'called bidmanager.addBidResponse');
      bidmanager.addBidResponse.restore();
    });
  });

  describe('loadScript', () => {
    it('should call adloader.loadScript', () => {
      const loadScriptSpy = sinon.spy(adloader, 'loadScript');
      const tagSrc = 'testsrc';
      const callback = Function;
      const useCache = false;

      pbjs.loadScript(tagSrc, callback, useCache);
      assert.ok(loadScriptSpy.calledWith(tagSrc, callback, useCache), 'called adloader.loadScript');
      adloader.loadScript.restore();
    });
  });

  describe('enableAnalytics', () => {
    let logErrorSpy;

    beforeEach(() => {
      logErrorSpy = sinon.spy(utils, 'logError');
    });

    afterEach(() => {
      utils.logError.restore();
    });

    it('should log error when not passed options', () => {
      const error = 'pbjs.enableAnalytics should be called with option {}';
      pbjs.enableAnalytics();
      assert.ok(logErrorSpy.calledWith(error), 'expected error was logged');
    });

    it('should call ga.enableAnalytics with options', () => {
      const enableAnalyticsSpy = sinon.spy(ga, 'enableAnalytics');

      let options = {'provider': 'ga'};
      pbjs.enableAnalytics(options);
      assert.ok(enableAnalyticsSpy.calledWith({}), 'ga.enableAnalytics called with empty options object');

      options['options'] = 'testoptions';
      pbjs.enableAnalytics(options);
      assert.ok(enableAnalyticsSpy.calledWith(options.options), 'ga.enableAnalytics called with provided options');

      ga.enableAnalytics.restore();
    });

    it('should catch errors thrown from ga.enableAnalytics', () => {
      const error = {message: 'Error calling GA: '};
      const enableAnalyticsStub = sinon.stub(ga, 'enableAnalytics').throws(error);
      const options = {'provider': 'ga'};

      pbjs.enableAnalytics(options);
      assert.ok(logErrorSpy.calledWith(error.message), 'expected error was caught');
      ga.enableAnalytics.restore();
    });

    it('should return null for other providers', () => {
      const options = {'provider': 'other_provider'};
      const returnValue = pbjs.enableAnalytics(options);
      assert.equal(returnValue, null, 'expected return value');
    });
  });

  describe('sendTimeoutEvent', () => {
    it('should emit BID_TIMEOUT for timed out bids', () => {
      const eventsEmitSpy = sinon.spy(events, 'emit');
      pbjs.sendTimeoutEvent();
      assert.ok(eventsEmitSpy.calledWith(CONSTANTS.EVENTS.BID_TIMEOUT), 'emitted events BID_TIMEOUT');
      events.emit.restore();
    });
  });

  describe('aliasBidder', () => {
    it('should call adaptermanager.aliasBidder', () => {
      const aliasBidAdapterSpy = sinon.spy(adaptermanager, 'aliasBidAdapter');
      const bidderCode = 'testcode';
      const alias = 'testalias';

      pbjs.aliasBidder(bidderCode, alias);
      assert.ok(aliasBidAdapterSpy.calledWith(bidderCode, alias), 'called adaptermanager.aliasBidAdapterSpy');
      adaptermanager.aliasBidAdapter.restore();
    });

    it('should log error when not passed correct arguments', () => {
      const logErrorSpy = sinon.spy(utils, 'logError');
      const error = 'bidderCode and alias must be passed as arguments';

      pbjs.aliasBidder();
      assert.ok(logErrorSpy.calledWith(error), 'expected error was logged');
      utils.logError.restore();
    });
  });

  describe('setPriceGranularity', () => {
    it('should log error when not passed granularity', () => {
      const logErrorSpy = sinon.spy(utils, 'logError');
      const error = 'Prebid Error: no value passed to `setPriceGranularity()`';

      pbjs.setPriceGranularity();
      assert.ok(logErrorSpy.calledWith(error), 'expected error was logged');
      utils.logError.restore();
    });

    it('should call bidmanager.setPriceGranularity with granularity', () => {
      const setPriceGranularitySpy = sinon.spy(bidmanager, 'setPriceGranularity');
      const granularity = 'low';

      pbjs.setPriceGranularity(granularity);
      assert.ok(setPriceGranularitySpy.called, 'called bidmanager.setPriceGranularity');
      bidmanager.setPriceGranularity.restore();
    });
  });
});<|MERGE_RESOLUTION|>--- conflicted
+++ resolved
@@ -26,10 +26,7 @@
 pbjs._bidsReceived = getBidResponses();
 
 function resetAuction() {
-<<<<<<< HEAD
-=======
   pbjs._sendAllBids = false;
->>>>>>> 2a5b1228
   pbjs.clearAuction();
   pbjs._bidsRequested = getBidRequests();
   pbjs._bidsReceived = getBidResponses();
@@ -178,7 +175,7 @@
 
       var targeting = pbjs.getAdserverTargeting();
 
-      // Ensure targeting for both ad placements includes the custom key. 
+      // Ensure targeting for both ad placements includes the custom key.
       assert.equal(
         targeting['/19968336/header-bid-tag-0'].hasOwnProperty('always_use_me'),
         true
